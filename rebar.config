--- conflicted
+++ resolved
@@ -23,9 +23,5 @@
 %{deps_dir, ["deps"]}.
 
 {deps, [
-<<<<<<< HEAD
-%	{esockd, ".*", {git, "git://github.com/slimpp/esockd.git", {branch, "master"}}}
-=======
 	{esockd, ".*", {git, "git://github.com/slimpp/esockd.git", {branch, "master"}}}
->>>>>>> 9505191e
 ]}.