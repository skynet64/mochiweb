%% @author Bob Ippolito <bob@mochimedia.com>
%% @copyright 2007 Mochi Media, Inc.

%% @doc Start and stop the MochiWeb server.

-module(mochiweb).

-include("mochiweb.hrl").

-author('bob@mochimedia.com').

-export([start_http/2, start_http/3, start_http/4, stop_http/1, stop_http/2, restart_http/1, restart_http/2]).

-export([new_request/1, new_response/1]).

-define(SOCKET_OPTS, [
    binary,
    {reuseaddr, true},
    {packet, raw},
    {backlog, 1024}, %%128?
    {recbuf, ?RECBUF_SIZE},
    {exit_on_close, false},
    {nodelay, false}
]).

%% @doc Start HTTP Listener
-spec(start_http(esockd:listen_on(), esockd:mfargs()) -> {ok, pid()}).
start_http(ListenOn, MFArgs) ->
    start_http(ListenOn, [], MFArgs).

-spec(start_http(esockd:listen_on(), [esockd:option()], esockd:mfargs()) -> {ok, pid()}).
start_http(ListenOn, Options, MFArgs) ->
    start_http(http, ListenOn, Options, MFArgs).

-spec(start_http(atom(), esockd:listen_on(), [esockd:option()], esockd:mfargs()) -> {ok, pid()}).
start_http(Proto, ListenOn, Options, MFArgs) when is_atom(Proto) ->
    SockOpts = merge_opts(?SOCKET_OPTS,
                          proplists:get_value(sockopts, Options, [])),
    esockd:open(Proto, ListenOn, merge_opts(Options, [{sockopts, SockOpts}]),
                {mochiweb_http, start_link, [MFArgs]}).

%% @doc Stop HTTP Listener
-spec(stop_http(esockd:listen_on()) -> ok).
stop_http(ListenOn) -> stop_http(http, ListenOn).

-spec(stop_http(atom(), esockd:listen_on()) -> ok).
stop_http(Proto, ListenOn) -> esockd:close(Proto, ListenOn).


%% @doc Restart HTTP Listener
<<<<<<< HEAD
-spec(restart_http(esockd:listen_on()) -> ok).
restart_http(ListenOn) -> restart_http(http, ListenOn).

-spec(restart_http(atom(), esockd:listen_on()) -> ok).
restart_http(Proto, ListenOn) -> esockd:reopen(Proto, ListenOn).



=======
-spec(restart_http(esockd:listen_on()) -> {ok, pid()} | {error, any()}).
restart_http(ListenOn) -> restart_http(http, ListenOn).

-spec(restart_http(atom(), esockd:listen_on()) -> {ok, pid()} | {error, any()}).
restart_http(Proto, ListenOn) -> esockd:reopen(Proto, ListenOn).

>>>>>>> e1bdc7d7
%% @private
merge_opts(Defaults, Options) ->
    lists:foldl(
        fun({Opt, Val}, Acc) ->
                case lists:keymember(Opt, 1, Acc) of
                    true ->
                        lists:keyreplace(Opt, 1, Acc, {Opt, Val});
                    false ->
                        [{Opt, Val}|Acc]
                end;
            (Opt, Acc) ->
                case lists:member(Opt, Acc) of
                    true -> Acc;
                    false -> [Opt | Acc]
                end
        end, Defaults, Options).

%% See the erlang:decode_packet/3 docs for the full type
-spec uri(HttpUri :: term()) -> string().
uri({abs_path, Uri}) ->
    Uri;
%% TODO:
%% This makes it hard to implement certain kinds of proxies with mochiweb,
%% perhaps a field could be added to the mochiweb_request record to preserve
%% this information in raw_path.
uri({absoluteURI, _Protocol, _Host, _Port, Uri}) ->
    Uri;
%% From http://www.w3.org/Protocols/rfc2616/rfc2616-sec5.html#sec5.1.2
uri('*') ->
    "*";
%% Erlang decode_packet will return this for requests like `CONNECT host:port`
uri({scheme, Hostname, Port}) ->
    Hostname ++ ":" ++ Port;
uri(HttpString) when is_list(HttpString) ->
    HttpString.

%% @spec new_request({Conn, Request, Headers}) -> MochiWebRequest
%% @doc Return a mochiweb_request data structure.
new_request({Conn, {Method, HttpUri, Version}, Headers}) ->
    mochiweb_request:new(Conn,
                         Method,
                         uri(HttpUri),
                         Version,
                         mochiweb_headers:make(Headers)).

%% @spec new_response({Request, integer(), Headers}) -> MochiWebResponse
%% @doc Return a mochiweb_response data structure.
new_response({Request, Code, Headers}) ->
    mochiweb_response:new(Request,
                          Code,
                          mochiweb_headers:make(Headers)).
<|MERGE_RESOLUTION|>--- conflicted
+++ resolved
@@ -48,23 +48,12 @@
 
 
 %% @doc Restart HTTP Listener
-<<<<<<< HEAD
--spec(restart_http(esockd:listen_on()) -> ok).
-restart_http(ListenOn) -> restart_http(http, ListenOn).
-
--spec(restart_http(atom(), esockd:listen_on()) -> ok).
-restart_http(Proto, ListenOn) -> esockd:reopen(Proto, ListenOn).
-
-
-
-=======
 -spec(restart_http(esockd:listen_on()) -> {ok, pid()} | {error, any()}).
 restart_http(ListenOn) -> restart_http(http, ListenOn).
 
 -spec(restart_http(atom(), esockd:listen_on()) -> {ok, pid()} | {error, any()}).
 restart_http(Proto, ListenOn) -> esockd:reopen(Proto, ListenOn).
 
->>>>>>> e1bdc7d7
 %% @private
 merge_opts(Defaults, Options) ->
     lists:foldl(
