--- conflicted
+++ resolved
@@ -10,21 +10,6 @@
 -export([all_loaded/0, all_loaded/1, reload/0]).
 -export([ensure_started/1]).
 
-<<<<<<< HEAD
-%% @spec start() -> ok
-%% @doc Start the MochiWeb server.
-start() ->
-    ensure_started(crypto),
-    application:start(mochiweb).
-
-%% @spec stop() -> ok
-%% @doc Stop the MochiWeb server.
-stop() ->
-    ok = application:stop(mochiweb),
-    ok = application:stop(crypto).
-
-=======
->>>>>>> 044e70b9
 reload() ->
     [c:l(Module) || Module <- all_loaded()].
 
@@ -80,8 +65,6 @@
                           Code,
                           mochiweb_headers:make(Headers)).
 
-<<<<<<< HEAD
-
 %% @spec ensure_started(App::atom()) -> ok
 %% @doc Start the given App if it has not been started already.
 ensure_started(App) ->
@@ -92,9 +75,6 @@
             ok
     end.
 
-
-=======
->>>>>>> 044e70b9
 %%
 %% Tests
 %%
